--- conflicted
+++ resolved
@@ -40,20 +40,10 @@
         :raises RPCConnectionError: If there is a connection error with the RPC server.
         """
         try:
-<<<<<<< HEAD
-            async with httpx.AsyncClient(
-                headers={"x-api-key": self.auth_token, "Accept": "application/json"}
-            ) as client:
-                response = await client.get(f"{self.base_url}/health")
-                text = response.text
-            return text == "Node is healthy"
-        except httpx.RequestError as e:
-=======
             async with aiohttp.ClientSession(headers=self.headers).get(f"{self.base_url}/health") as response:
                 text = await response.text()
                 return text == "Node is healthy"
         except aiohttp.ClientError as e:
->>>>>>> d9bc8683
             raise RPCConnectionError(f"Health check failed: {str(e)}")
 
     async def get_content_topic(self, content_topic: str) -> List[str]:
@@ -67,21 +57,6 @@
         :raises RPCConnectionError: If there is a connection error with the RPC server.
         """
         try:
-<<<<<<< HEAD
-            async with httpx.AsyncClient(
-                headers={"x-api-key": self.auth_token, "Accept": "application/json"}
-            ) as client:
-                response = await client.get(f"{self.base_url}/rpc/{content_topic}")
-
-                if response.status_code == 401:
-                    raise RPCAuthenticationError()
-
-                response.raise_for_status()
-                res_json = response.json()
-            return res_json["data"]["results"]
-        except httpx.HTTPStatusError as e:
-            if e.response.status_code == 401:
-=======
             async with aiohttp.ClientSession() as session:
                 async with session.get(f"{self.base_url}/rpc/{content_topic}", headers=self.headers) as response:
                     if response.status == 401:
@@ -92,7 +67,6 @@
                     return res_json["data"]["results"]
         except aiohttp.ClientResponseError as e:
             if e.status == 401:
->>>>>>> d9bc8683
                 raise RPCAuthenticationError()
             logger.error(f"Failed to get content topic {content_topic}: {e}")
             raise RPCContentTopicError("Failed to get content topic", content_topic)
@@ -118,28 +92,6 @@
         """
         try:
             logger.debug("Pushing content to topic: %s", content_topic)
-<<<<<<< HEAD
-            async with httpx.AsyncClient(
-                headers={"x-api-key": self.auth_token, "Accept": "application/json"}
-            ) as client:
-                response = await client.post(
-                    f"{self.base_url}/rpc/{content_topic}",
-                    json={
-                        "value": {
-                            "payload": data,
-                        }
-                    },
-                    headers={"Content-Type": "application/json"},
-                )
-
-                if response.status_code == 401:
-                    raise RPCAuthenticationError()
-
-                response.raise_for_status()
-            return True
-        except httpx.HTTPStatusError as e:
-            if e.response.status_code == 401:
-=======
             async with aiohttp.ClientSession() as session:
                 async with session.post(
                         f"{self.base_url}/rpc/{content_topic}",
@@ -153,7 +105,6 @@
                     return True
         except aiohttp.ClientResponseError as e:
             if e.status == 401:
->>>>>>> d9bc8683
                 raise RPCAuthenticationError()
             logger.error(f"Failed to push content topic {content_topic}: {e}")
             raise RPCContentTopicError("Failed to push content topic", content_topic)
