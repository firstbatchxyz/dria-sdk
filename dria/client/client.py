import asyncio
import base64
import json
import os
import time
from typing import Any, List, Optional, Dict, Union

from dria.client.monitor import Monitor
from dria.constants import (
    OUTPUT_CONTENT_TOPIC,
    RETURN_DEADLINE,
    MONITORING_INTERVAL,
    FETCH_INTERVAL,
)
from dria.db.mq import KeyValueQueue
from dria.db.storage import Storage
from dria.models import Task, TaskResult
from dria.models.enums import FunctionCallingModels, OllamaModels, OpenAIModels
from dria.models.exceptions import TaskPublishError
from dria.request import RPCClient
from dria.utils import logger
from dria.utils.ec import get_truthful_nodes, generate_task_keys
from dria.utils.task_utils import TaskManager


class Dria:
    """
    A client for interacting with the Dria system.

    This class provides methods for pushing tasks, fetching results,
    and managing background processes for monitoring and polling.
    """

    DEADLINE_MULTIPLIER: int = 10

    def __init__(self, rpc_token: Optional[str] = None):
        """
        Initialize the Dria with the given configuration.

        Args:
            rpc_token (str): Authentication token for RPCClient.
        """
        self.rpc = RPCClient(auth_token=rpc_token or os.environ.get("DRIA_RPC_TOKEN"))
        self.storage = Storage()
        self.task_manager = TaskManager(self.storage, self.rpc)
        self.kv = KeyValueQueue()
        self.background_tasks: Optional[asyncio.Task] = None
        self.blacklist: Dict[str, Dict[str, int]] = {}

        cache_dir = os.path.join(os.path.dirname(__file__), ".cache")
        os.makedirs(cache_dir, exist_ok=True)

        self.blacklist_file = os.path.join(cache_dir, ".blacklist")
        self._load_blacklist()

    def _load_blacklist(self):
        """Load the blacklist from file or create a new one if it doesn't exist."""
        try:
            with open(self.blacklist_file, "r") as f:
                self.blacklist = {}
                for line in f:
                    key, value = line.strip().split("|")
                    self.blacklist[key] = eval(value)
        except FileNotFoundError:
            self.blacklist = {}
            self._save_blacklist()

    def _save_blacklist(self):
        """Save the current blacklist to file."""
        with open(self.blacklist_file, "w") as f:
            for key, value in self.blacklist.items():
                f.write(f"{key}|{value}\n")

    def _remove_from_blacklist(self, address: str) -> None:
        """
        Remove an address from the blacklist and save the updated blacklist.

        Args:
            address (str): The address to remove from the blacklist.
        """
        if address in self.blacklist:
            del self.blacklist[address]
            self._save_blacklist()
            logger.info(f"Address {address} removed from blacklist.")
        else:
            logger.debug(f"Address {address} not found in blacklist.")

    def flush_blacklist(self):
        """Flush the blacklist to file."""
        self.blacklist = {}
        self._save_blacklist()

    async def initialize(self) -> None:
        """Initialize background tasks for monitoring and polling."""
        self.background_tasks = asyncio.create_task(self._start_background_tasks())

    async def _start_background_tasks(self) -> None:
        """Start and manage background tasks for monitoring and polling."""
        try:
            await asyncio.gather(self._run_monitoring(), self.poll())
        except Exception:
            logger.error("Error in background tasks", exc_info=True)
            await asyncio.sleep(10)  # Retry after sleep

    async def _run_monitoring(self) -> None:
        """Run the monitoring process to track task statuses."""
        monitor = Monitor(self.storage, self.rpc)
        while True:
            try:
                await monitor.run()
            except Exception:
                logger.error("Error in monitoring", exc_info=True)

    async def push(self, task: Task) -> bool:
        """
        Process and publish a single task.

        Args:
            task (Task): The task to process and publish.

        Returns:
            bool: True if task was successfully published, False otherwise.

        Raises:
            TaskPublishError: If there's an error during task publication.
        """
        self._check_function_calling_models(task)

        max_attempts = 20
        for attempt in range(max_attempts):
            task.private_key, task.public_key = generate_task_keys()
            if task.public_key.startswith(
                "0x0"
            ):  # It should not start with 0 for encoding reasons
                continue
            break
        try:
            success, nodes = await self.task_manager.push_task(task, self.blacklist)
            if success:
                await self._update_blacklist(nodes)
                logger.info(
                    f"Task {task.id} successfully published. Step: {task.step_name}"
                )
                return True
            else:
                logger.error(f"Failed to publish task {task.id}.")
                return False
        except Exception as e:
            raise TaskPublishError(f"Failed to publish task {task.id}: {e}") from e

    async def _update_blacklist(self, nodes: List[str]) -> None:
        """
        Update the blacklist with the provided nodes.

        Args:
            nodes (List[str]): List of node identifiers to blacklist.
        """
        current_time = int(time.time())
        for node in nodes:
            node_entry = self.blacklist.get(node, {"count": 0})
            node_entry["count"] += 1
            wait_time = self.DEADLINE_MULTIPLIER * 60 * (4 ** (node_entry["count"] - 1))
            node_entry["deadline"] = current_time + wait_time
            self.blacklist[node] = node_entry
            logger.info(
                f"Address {node} added to blacklist with deadline at {node_entry['deadline']}."
            )

        self._save_blacklist()

    async def fetch(
        self,
        pipeline: Optional[Any] = None,
        task: Union[Optional[Task], Optional[List[Task]]] = None,
        min_outputs: Optional[int] = None,
        timeout: int = 300,
    ) -> List[TaskResult]:
        """
        Fetch task results from storage based on pipeline and/or task.

        Args:
            pipeline (Optional[Pipeline]): The pipeline.
            task (Union[Optional[Task], Optional[List[Task]]]): The task.
            min_outputs (int): The minimum number of outputs to fetch.
            timeout (int): Timeout of fetch process

        Returns:
            List[TaskResult]: A list of fetched results.

        Raises:
            ValueError: If both pipeline and task are None.
        """
        if not pipeline and not task:
            raise ValueError("At least one of pipeline or task must be provided.")

        results: List[TaskResult] = []
        start_time = time.time()

        if min_outputs is None:
            if isinstance(task, list):
                min_outputs = len(task)
                if min_outputs > len(task) and isinstance(task, list):
                    logger.warning(
                        f"min_outputs is greater than the number of task. Setting min_outputs to {len(task)}"
                    )
                    min_outputs = len(task)
            else:
                min_outputs = 1
                if min_outputs > 1:
                    logger.warning(
                        f"min_outputs is greater than the number of task. Setting min_outputs to 1"
                    )
                    min_outputs = 1

        while len(results) < min_outputs:
            elapsed_time = time.time() - start_time
            if elapsed_time > timeout:
                logger.warning(
                    f"Unable to fetch {min_outputs} outputs within {timeout} seconds."
                )
                break
            pipeline_id = (
                pipeline.pipeline_id
                if pipeline and hasattr(pipeline, "pipeline_id")
                else None
            )

            if task is None:
                task_id = None
            elif isinstance(task, Task):
                task_id = task.id
            elif isinstance(task, list):
                task_id = [t.id for t in task]
            else:
                raise ValueError(
                    "Invalid task type. Expected None, Task, or List[Task]."
                )

            new_results = self._fetch_results(pipeline_id, task_id)
            results.extend(new_results)

            if not new_results:
                await asyncio.sleep(FETCH_INTERVAL)

        return results

    def _fetch_results(
        self,
        pipeline_id: Optional[str],
        task_id: Union[Optional[str], Optional[List[str]]],
    ) -> List[TaskResult]:
        """
        Helper method to fetch results based on pipeline_id and/or task_id.

        Args:
            pipeline_id (Optional[str]): The ID of the pipeline.
            task_id (Union[Optional[str], Optional[List[str]]]): The ID or list of IDs of the task(s).

        Returns:
            List[TaskResult]: A list of fetched results.
        """
        new_results: List[TaskResult] = []

        if pipeline_id:
            if task_id:
                if isinstance(task_id, str):
                    key = f"{pipeline_id}:{task_id}"
                    value = self.kv.pop(key)
                    if value:
                        new_results.append(self._create_task_result(task_id, value))
                elif isinstance(task_id, list):
                    for tid in task_id:
                        key = f"{pipeline_id}:{tid}"
                        value = self.kv.pop(key)
                        if value:
                            new_results.append(self._create_task_result(tid, value))
            else:
                new_results = self._fetch_pipeline_results(pipeline_id)
        elif task_id:
            if isinstance(task_id, str):
                new_results = self._fetch_task_results(task_id)
            elif isinstance(task_id, list):
                for tid in task_id:
                    new_results.extend(self._fetch_task_results(tid))

        return new_results

    def _fetch_pipeline_results(self, pipeline_id: str) -> List[TaskResult]:
        """
        Fetch results for a specific pipeline.

        Args:
            pipeline_id (str): The ID of the pipeline.

        Returns:
            List[TaskResult]: A list of fetched results.
        """
        results: List[TaskResult] = []
        for key in self.kv.keys():
            if key.startswith(f"{pipeline_id}:"):
                value = self.kv.pop(key)
                if value:
                    task_id = key.split(":", 1)[1]
                    results.append(self._create_task_result(task_id, value))
        return results

    def _fetch_task_results(self, task_id: str) -> List[TaskResult]:
        """
        Fetch results for a specific task.

        Args:
            task_id (str): The ID of the task.

        Returns:
            List[TaskResult]: A list of fetched results.
        """
        results: List[TaskResult] = []
        suffix = f":{task_id}"
        for key in self.kv.keys():
            if key.endswith(suffix):
                value = self.kv.pop(key)
                if value:
                    results.append(self._create_task_result(task_id, value))
        return results

    def _create_task_result(self, task_id: str, value: dict) -> TaskResult:
        """
        Create a TaskResult object from task_id and value.

        Args:
            task_id (str): The ID of the task.
            value (dict): The result value.

        Returns:
            TaskResult: A TaskResult object.

        Raises:
            ValueError: If task data is not found or is invalid.
        """
        try:
            task_data = json.loads(self.storage.get_value(task_id))
        except json.JSONDecodeError:
            raise ValueError(f"Task data not found or invalid for task_id: {task_id}")

        step_name = self._get_step_name(task_id)
        return TaskResult(
            id=task_id,
            step_name=step_name,
            result=value["result"],
            task_input=task_data["workflow"]["external_memory"],
            model=value["model"],
        )

    async def poll(self) -> None:
        """Continuously process tasks from the output content topic."""
        while True:
            try:
                topic_results = await self.rpc.get_content_topic(OUTPUT_CONTENT_TOPIC)
                if topic_results:
                    await self._process_results(topic_results)
                else:
                    logger.debug("No results found in the output content topic.")
            except Exception as e:
                logger.exception("Error fetching content topic")
            finally:
                await asyncio.sleep(MONITORING_INTERVAL)

    async def _process_results(self, topic_results: List[str]) -> None:
        """
        Process results from the output content topic.

        Args:
            topic_results (List[str]): List of results from the output content topic.
        """
        current_time = int(time.time())

        for item in topic_results:
            try:
                decoded_item = base64.b64decode(item).decode("utf-8")
                result = json.loads(decoded_item)

                identifier = result["taskId"]
                task_data = self.storage.get_value(identifier)
                if not task_data:
                    logger.debug(f"Task data not found for identifier: {identifier}")
                    continue

                task_data = json.loads(task_data)

                try:
                    task = Task(**task_data)
                except Exception as e:
                    logger.error(f"Error validating task data: {e}", exc_info=True)
                    continue

                if "error" in result.keys():
                    logger.info(f"Error in result: {result['error']}. Task retrying..")
                    asyncio.create_task(self.push(task))
                    continue

                if self._is_task_valid(task, current_time):
                    processed_result, address = get_truthful_nodes(task, result)
<<<<<<< HEAD
                    if processed_result is None:
                        logger.info(
                            "Task result is not valid, retrying with another node..."
                        )
=======
                    if processed_result == "":
                        logger.info("Task result is not valid, retrying with another node...")
>>>>>>> d9bc8683
                        asyncio.create_task(self.push(task))
                        continue
                    else:
                        if address in self.blacklist:
                            self._remove_from_blacklist(address)
                    pipeline_id = task.pipeline_id or ""
                    self.kv.push(
                        f"{pipeline_id}:{identifier}",
                        {"result": processed_result, "model": result["model"]},
                    )
            except (json.JSONDecodeError, KeyError, TypeError, ValueError) as e:
                logger.error(f"Error processing item: {e}", exc_info=True)
            except Exception as e:
                logger.exception("Unexpected error processing item")

    @staticmethod
    def _is_task_valid(task: Task, current_time: int) -> bool:
        """
        Check if the task is valid based on its deadline.

        Args:
            task (Task): The task to check.
            current_time (int): The current time.

        Returns:
            bool: True if the task is valid, False otherwise.
        """
        task_deadline = int(task.deadline)
        if task_deadline == 0:
            logger.debug(f"Task {task.id} has no deadline set. Skipping.")
            return False
        if (current_time - task_deadline) > RETURN_DEADLINE:
            logger.debug(f"Task {task.id} deadline exceeded. Skipping.")
            return False
        return True

    def _get_step_name(self, task_id: str) -> str:
        """
        Get the step name from the task id.

        Args:
            task_id (str): The task ID.

        Returns:
            str: The step name.

        Raises:
            ValueError: If task metadata is not found or is invalid.
        """
        task_metadata = self.storage.get_value(task_id)
        if task_metadata:
            try:
                return json.loads(task_metadata)["step_name"]
            except (json.JSONDecodeError, KeyError) as e:
                logger.error(f"Error parsing task metadata for task_id {task_id}: {e}")
                raise ValueError(f"Invalid task metadata for task id: {task_id}") from e
        raise ValueError(f"Task metadata not found for task id: {task_id}")

    @staticmethod
    def _check_function_calling_models(task: Task) -> None:
        """
        Check if the task is using function calling models and validate the models.

        Args:
            task (Task): The task to check and validate.

        Raises:
            ValueError: If no supported function calling models are found for the task.
        """
        has_function_calling = any(
            t.get("operator") == "function_calling"
            for t in task.workflow.get("tasks", [])
        )
        supported_models = set(model.value for model in FunctionCallingModels)

        model_list = []
        for model in task.models:
            if model == "openai":
                model_list.extend(model.value for model in OpenAIModels)
            elif model == "ollama":
                model_list.extend(model.value for model in OllamaModels)
            else:
                model_list.append(model)
        if has_function_calling:
            filtered_models = [
                model for model in model_list if model in supported_models
            ]

            for model in model_list:
                if model not in supported_models:
                    logger.warning(
                        f"Model '{model}' is not supported for function calling and will be removed."
                    )

            task.models = filtered_models

            if not filtered_models:
                supported_model_names = [model.name for model in FunctionCallingModels]
                raise ValueError(
                    f"No supported function calling models found for task. "
                    f"Supported models: {', '.join(supported_model_names)}"
                )<|MERGE_RESOLUTION|>--- conflicted
+++ resolved
@@ -400,15 +400,10 @@
 
                 if self._is_task_valid(task, current_time):
                     processed_result, address = get_truthful_nodes(task, result)
-<<<<<<< HEAD
-                    if processed_result is None:
-                        logger.info(
-                            "Task result is not valid, retrying with another node..."
-                        )
-=======
+
                     if processed_result == "":
                         logger.info("Task result is not valid, retrying with another node...")
->>>>>>> d9bc8683
+                        
                         asyncio.create_task(self.push(task))
                         continue
                     else:
